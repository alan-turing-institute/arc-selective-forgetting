from importlib import resources
from typing import Any, Callable, Dict, List

import datasets
import torch
<<<<<<< HEAD
from torch.nn.utils.rnn import pad_sequence
from transformers import AutoTokenizer
from transformers.data.data_collator import InputDataClass

import arcsf.data
from arcsf.data.gen_tofu import GenTofuPerturber, load_gen_tofu
from arcsf.data.tofu import TofuPerturber, load_tofu
=======
from numpy.random import default_rng
from torch.nn.utils.rnn import pad_sequence
from transformers import PreTrainedTokenizer
from transformers.data.data_collator import InputDataClass

import arcsf.data
from arcsf.data.tofu import load_tofu
from arcsf.utils import hf_progress_bars_disabled
>>>>>>> 413d2092

_dataset_dict = {"tofu": load_tofu, "gen_tofu": load_gen_tofu}


def get_idk_responses() -> list[str]:
    """Returns a list of "I don't know"-style responses."""
    idk_file = resources.files(arcsf.data) / "idk.jsonl"
    with idk_file.open() as f:
        return f.read().splitlines()


def get_data(dataset_name, random_seed, **dataset_kwargs):
    """
    Loads dataset from dataset_dict given the specified dataset, formatted according to
    flags for retain--forget split. Some of these are defined specific to the TOFU
    dataset re author/question etc. This can be changed if additional datasets are used.
    Args:
        dataset_name: name of the dataset which should be loaded
        random_seed: seed for reproducibility
        dataset_kwargs: arguments for selected dataset
    Returns:
        Two datasets with forget and retain sets
    """
    load_func = _dataset_dict[dataset_name]
    data = load_func(random_seed=random_seed, **dataset_kwargs)

    return data


class QAFormatter:
    """
    Formats question-answer pairs into a single string using a template.
    """

    def __init__(self, template: str):
        """
        Args:
            template: A string template containing "{question}", "{answer}", and
                "{eos_token}"
        """
        for key in ["{question}", "{answer}", "{eos_token}"]:
            if key not in template:
                raise ValueError(
                    "Template must contain '{question}', '{answer}' and '{eos_token}'."
                )
        self.template = template

    def __call__(self, question: str, answer: str, eos_token: str | None) -> str:
        """
        Formats a question-answer pair using the template.

        Args:
            question: Question to format
            answer: Answer to format
            eos_token: End-of-sequence token to append to the formatted string (set to
                an empty string if None)
        """
        if eos_token is None:
            eos_token = ""
        return self.template.format(
            question=question, answer=answer, eos_token=eos_token
        )


class BlankQAFormatter(QAFormatter):
    """
    Simple QAFormatter that separates questions and answers with a space and no
    additional formatting.
    """

    def __init__(self):
        super().__init__("{question} {answer}{eos_token}")


class EvalQADataset(torch.utils.data.Dataset):
    """
    Question answer format dataset, __getitem__ returns a tokenized question--answer
    pair as a tuple.
    """

    def __init__(
        self,
        data: datasets.Dataset,
<<<<<<< HEAD
        tokenizer: AutoTokenizer,
        qa_formatter: QAFormatter,
        dataset_name: str,
        device: torch.device = torch.device("cpu"),
        random_seed: int = 42,
        **kwargs,
=======
        tokenizer: PreTrainedTokenizer,
        qa_formatter: QAFormatter,
        n_perturbed: int,
        random_seed: int | None = None,
>>>>>>> 413d2092
    ):
        """
        Dataset for evaluation purposes which returns a tokenized version of the input
        and target given a tokenizer and question-answer formatting function. Currently
        outputs each separately, however this can be changed at a later date.

        Args:
            data: HuggingFace dataset containing 'question' and 'answer' columns
            tokenizer : Used to tokenize the input
            qa_formatter : QAFormatter instance used to format input before passing it
                to the model
<<<<<<< HEAD
            dataset_name : name of the dataset used, will determine the behaviour of the
                get item functions.
            return_perturbed : Flag denoting whether returning perturbed samples for
                eval effects the format function, adding perturbed samples
            device : torch.device to pass inputs to
=======
            n_perturbed : How many perturbed (incorrect) answers to return per sample
>>>>>>> 413d2092
            random_seed: random seed for sampling the retain and idk samples, if used
        """
        super().__init__()
        self.tokenizer = tokenizer
        self.qa_formatter = qa_formatter
<<<<<<< HEAD
        self.rand_gen = torch.Generator().manual_seed(random_seed)
        self.random_seed = random_seed
        self.data = data
        self.device = device

        if "n_perturbed" in kwargs.keys():
            self.n_perturbed = kwargs["n_perturbed"]
        else:
            self.n_perturbed = 2

        if dataset_name == "tofu":
            self.answer_key = "answer"
            self.question_key = "question"
            self.perturber = TofuPerturber(data, self.n_perturbed, random_seed)
        elif dataset_name == "gen_tofu":
            self.answer_key = "paraphrased_answer"
            self.question_key = "paraphrased_question"
            self.perturber = GenTofuPerturber(data, self.n_perturbed)

        self.answer_sampler = self.get_answer
        self.max_length = tokenizer.model_max_length

    def get_answer(self, row):
        """returns answer from a given row"""
        return self.data[row][self.answer_key]

    def model_formatter(
        self,
        qa: tuple[str, str],
    ) -> dict[str : torch.Tensor]:
        """Formats the question-answer pair in appropriate format for batch computation.

=======
        self.data = data
        self.n_perturbed = n_perturbed
        self.rand_gen = default_rng(random_seed)

        self.max_length = tokenizer.model_max_length

    def model_formatter(
        self,
        qa: tuple[str, str],
    ) -> dict[str : torch.Tensor]:
        """Formats the question-answer pair in appropriate format for batch computation.

>>>>>>> 413d2092
        Args:
            qa : Tuple containing a question--answer pair

        Returns:
            formatted : formatted version of the input which can readily be passed to
            model
        """
        question, answer = qa
        encoded = self.tokenizer(
            self.qa_formatter(question, answer, self.tokenizer.eos_token),
            max_length=self.max_length,
            truncation=False,
            return_tensors="pt",
        )
        # get number of tokens in the question + added prefix tokens in the template
        # by tokenizing it using the formatter with the answer and eos_token set to
        # empty strings
        num_question_tokens = len(
            self.tokenizer(
                # -1 below to exclude last whitespace token before the answer in the
                # template, which should be treated as part of the answer as e.g. both
                # ` The` and `The` are encoded as a single (different) token by the GPT2
                # tokenizer (note the space before the first one)
                self.qa_formatter(question, "", "")[:-1],
                max_length=self.max_length,
                truncation=False,
            )["input_ids"]
        )
        # change label to -100 to mask out the question tokens in the target labels
        labels = encoded["input_ids"].clone().detach()
        labels[0, :num_question_tokens] = -100

        return {
<<<<<<< HEAD
            "input_ids": encoded["input_ids"][0].to(self.device),
            "labels": labels[0].to(self.device),
            "attention_mask": encoded["attention_mask"][0].to(self.device),
=======
            "input_ids": encoded["input_ids"][0],
            "labels": labels[0],
            "attention_mask": encoded["attention_mask"][0],
>>>>>>> 413d2092
        }

    def __len__(self):
        return len(self.data)

    def __getitem__(self, idx):
        """Returns formatted & tokenized versions of the question answer pair along with
            perturbed, erroneous question-answer pairs. For evaluation purposes.
<<<<<<< HEAD

        Args:
            idx: question row ID

        Returns:
            list of formatted & tokenized ground truth question + answer, and
            self.n_perturbed perturbed answers to that question
        """
        # Ground truth question + answer
        inp = self.data[idx][self.question_key]
        tar = self.answer_sampler(idx)
        qa = (inp, tar)
        gt_inputs = self.model_formatter(qa)  # Ground truth inputs
        perturbed_options = self.perturber(idx)

        perturbed_inputs = [
            self.model_formatter((inp, perturbed)) for perturbed in perturbed_options
        ]

=======

        Args:
            idx: question row ID

        Returns:
            list of formatted & tokenized ground truth question + answer, and
            self.n_perturbed perturbed answers to that question
        """
        # Ground truth question + answer
        inp = self.data[idx]["question"]
        tar = self.data[idx]["answer"]
        qa = (inp, tar)
        gt_inputs = self.model_formatter(qa)  # Ground truth inputs
        if self.n_perturbed == 0:
            return [gt_inputs]

        # Perturbed answers: Incorrect answer to this question (here pick random answers
        # from a different question about the same author)
        author_n = self.data[idx]["author_index"]
        question_n = self.data[idx]["question_index"]
        with hf_progress_bars_disabled():
            perturbed_options = self.data.filter(
                lambda sample: sample["author_index"] == author_n
                and sample["question_index"] != question_n
            ).shuffle(generator=self.rand_gen)
        if len(perturbed_options) < self.n_perturbed:
            raise ValueError(
                f"{self.n_perturbed=} but only {len(perturbed_options)} possible "
                "perturbed answers are available."
            )
        perturbed_options = perturbed_options[: self.n_perturbed]["answer"]
        perturbed_inputs = [
            self.model_formatter((inp, perturbed)) for perturbed in perturbed_options
        ]

>>>>>>> 413d2092
        return [gt_inputs] + perturbed_inputs


class FinetuneDataset(torch.utils.data.Dataset):
    """
    Finetune version of the dataset, __getitem__ returns a sample taken either from
    retain, forget subsets, or a combination of both. Samples are formatted using a
    question formatter allowing for autoregression.
    """

    def __init__(
        self,
        data: datasets.Dataset,
<<<<<<< HEAD
        tokenizer: AutoTokenizer,
=======
        tokenizer: PreTrainedTokenizer,
>>>>>>> 413d2092
        qa_formatter: QAFormatter,
    ):
        """
        Dataset which returns a tokenized version of the input given a tokenizer and
        question-answer formatting function.

        Args:
            data: torch Dataset containing data for the dataset
            tokenizer : Used to tokenize the input
            qa_formatter : QAFormatter instance used to format input before passing it
                to the model
        """
        super().__init__()
        self.tokenizer = tokenizer
        self.qa_formatter = qa_formatter
        self.data = data

    def __len__(self):
        return len(self.data)

    def __getitem__(self, idx):

        question = self.data[idx]["question"]
        answer = self.data[idx]["answer"]

        inp = self.qa_formatter(question, answer, self.tokenizer.eos_token)

        return self.tokenizer(inp)


class QAForgetDataset(torch.utils.data.Dataset):
    """
    Q+A Forget version of the dataset, __getitem__ returns a retain and forget sample.
    Both are formatted using a question formatter. There is an option to output samples
    using "I don't know" synonyms by specifying loss_type as "idk".
    """

    def __init__(
        self,
        data: tuple[datasets.Dataset, datasets.Dataset],
<<<<<<< HEAD
        tokenizer: AutoTokenizer,
=======
        tokenizer: PreTrainedTokenizer,
>>>>>>> 413d2092
        qa_formatter: QAFormatter,
        loss_type: str,
        random_seed: int = 42,
    ):
        """
        Dataset which returns a tokenized version of the input given a tokenizer and
        question-answer formatting function.

        Args:
            data: tuple of forget and retain Datasets
            tokenizer : Used to tokenize the input
            qa_formatter : QAFormatter used to format input before passing it to the
                model
            loss_type : type of loss used, currently only one option changes behaviour:
                    "idk" : labels are sampled from 'idk.jsonl'
            random_seed: random seed for sampling the retain and idk samples, if used
        """
        super().__init__()
        self.tokenizer = tokenizer
        self.qa_formatter = qa_formatter
        self.loss_type = loss_type
        self.rand_gen = torch.Generator().manual_seed(random_seed)
        self.forget_data, self.retain_data = data

        # shuffle the retain data and get the question indices for debugging
        self.retain_data = self.retain_data.shuffle(seed=random_seed)
        self.retain_permutation = self.retain_data["question_index"]
        # set item index acting as a counter for retain permutation
        self.item_index = 0
        self.retain_length = len(self.retain_data)

        if loss_type == "idk":
            self.idk = get_idk_responses()
            self.answer_sampler = self.get_idk
        else:
            self.answer_sampler = self.get_answer

    def get_idk(self, _):
        """returns randomly sampled "I don't know" answer"""
        rand_pos = torch.randint(0, len(self.idk), (1,), generator=self.rand_gen).item()
        return self.idk[rand_pos]

    def get_answer(self, forget_row):
        """returns returns answer from a given row"""
        return forget_row["answer"]

    def __len__(self):
        return len(self.forget_data)

    def __getitem__(self, idx):
        # forget data works as in above examples
        forget_row = self.forget_data[idx]
        forget_question = forget_row["question"]
        forget_answer = self.answer_sampler(forget_row)

        # this takes the first item in our retain data permutation using item_index
        retain_row = self.retain_data[self.item_index]
        # then iterates the item_index to ensure a new sample is chosen next time
        self.item_index = (self.item_index + 1) % self.retain_length
        retain_question = retain_row["question"]
        retain_answer = retain_row["answer"]

        forget = self.qa_formatter(
            forget_question, forget_answer, self.tokenizer.eos_token
        )
        retain = self.qa_formatter(
            retain_question, retain_answer, self.tokenizer.eos_token
        )

        return self.tokenizer(forget), self.tokenizer(retain)


class ForgetterDataCollator:
    """
    Data collator that parses lists of forget and retain inputs as provided by
    QAForgetDataset.
    """

    def __init__(self, base_collator: Callable[[List[InputDataClass]], Dict[str, Any]]):
        """
        Args:
            base_collator: An instance of a normal HuggingFace (or custom) data collator
                which takes a list of model inputs and collates them into a batch.
        """
        self.base_collator = base_collator

    def __call__(
        self, features: List[Dict[str, Any]], **kwargs
    ) -> tuple[dict[str, Any], dict[str, Any]]:
        """
        Args:
            features: A list of outputs from QAForgetDataset, containing tuples of
                forget and retain data.
            kwargs: Additional arguments to pass to the base collator.

        Returns:
            Batch of forget and retain inputs.
        """
        forget = self.base_collator([sample[0] for sample in features], **kwargs)
        retain = self.base_collator([sample[1] for sample in features], **kwargs)

        return forget, retain


class EvaluateDataCollator:
    """
    Data collator for the evaluation scripts, on __call__ it takes a list of samples
    from the evaluation dataset, and packs each clean/perturbed inputs into a padded
    batch.
    """

<<<<<<< HEAD
    def __init__(self, tokenizer: AutoTokenizer, padding_side="left"):
=======
    def __init__(self, tokenizer: PreTrainedTokenizer, padding_side="left"):
>>>>>>> 413d2092
        """
        Args:
            tokenizer: Tokenizer being used by the model.
            padding_side: Side on which to perform the padding. Defaults to "left".

        Raises:
            ValueError: If there is no pad_token_id or eos_token_id, no padding value
            can be assigned.
        """
        if tokenizer.pad_token_id:
            padding_value = tokenizer.pad_token_id
<<<<<<< HEAD

=======
>>>>>>> 413d2092
        elif tokenizer.eos_token_id and tokenizer.bos_token_id:
            if padding_side == "right":
                padding_value = tokenizer.eos_token_id
            elif padding_side == "left":
                padding_value = tokenizer.bos_token_id
<<<<<<< HEAD

=======
>>>>>>> 413d2092
        else:
            raise ValueError(
                "Tokenizer should have attributes pad_token_id or"
                " eos_token_id/bos_token_id to use for padding value."
            )

        self.pad_value_dict = {
            "input_ids": padding_value,
            "labels": -100,
            "attention_mask": 0,
        }
        self.padding_side = padding_side
        if padding_side == "left":
            self.reverse = lambda x: torch.flip(x, [-1])
        else:
            self.reverse = lambda x: x

    def pad_from_list(
        self, input_list: list[torch.Tensor], pad_value: int
    ) -> torch.Tensor:
        """
        Pads and stacks a list of unpadded, tokenized, tensors given a
        value to pad with.

        Args:
            input_list: list of unpadded, tokenized input tensors
            pad_value: value to pad tensors with

        Returns:
            single tensor stacking all tensors along the first dimension
        """
        return self.reverse(
            pad_sequence(input_list, batch_first=True, padding_value=pad_value)
        )

    def pad_to_output_dict(
        self,
        input_items: list[list[dict[str, torch.Tensor]]],
        keys: list[str],
        item_index: int,
    ) -> dict[str : torch.Tensor]:
        """
        Creates a dictionary of stacked and padded tensors to be passed to the model.
        For each key in the dictionary this function creates a list of tensors from the
        input and passes them to `pad_from_list()`. `self.pad_value_dict` is used to map
        dictionary keys to padding values.

        Args:
            input_items: list of lists containing dictionaries from an EvalQADataset
                dataset's `__getitem__` method.
            keys: list of keys in input_items to pad and include in the outputs
            item_index: The index in the `input_items` constituent lists/tuples which
                need to be stacked (in our use case this refers to an answer index,
                where 0 is the ground truth answer and values >0 are perturbed answers).

        Returns:
            A dictionary of stacked and padded model inputs.
        """
        output_dict = {}
        for key in keys:
            output_dict[key] = self.pad_from_list(
                [
                    self.reverse(torch.squeeze(inp[item_index][key], dim=0))
                    for inp in input_items
                ],
                self.pad_value_dict[key],
            )
<<<<<<< HEAD
=======
            output_dict[key] = output_dict[key]

>>>>>>> 413d2092
        # position_ids ensures left sided padding produces the same results as right
        # sided padding. To preserve model behaviour should be passed the model, either
        # explicitly or in the unpacked form: `**model_inputs`.
        output_dict["position_ids"] = torch.clamp(
            output_dict["attention_mask"].cumsum(dim=1) - 1, 0
        )  # -1 then clamp to ensure first token position_id is 0 (not 1)

        return output_dict

    def __call__(
        self, inputs: list[list[dict[str, torch.Tensor]]]
    ) -> list[dict[str, torch.Tensor]]:
        """
        Returns a stacked and padded tuple of batches for the model.

        Args:
            inputs: A list of samples from the `EvalQADataset` __getitem__ method. Each
                sample contains a list of model inputs for a question, where the first
                item is the ground truth answer and the remaining items are perturbed
                answers.

        Returns:
            A list of batched inputs, of length n_perturbed + 1 (as set in the
            EvalQADataset). The first item in the list is a batch of ground truth
            answers. The remaining items are batches of perturbed answers.
                - len(batch) = n_perturbed + 1
                - len(batch[idx]["input_ids"]) = batch_size
        """
        # no. of ground truth + perturbed answers per question
        n_answers = len(inputs[0])

        batch = []
        for answer_idx in range(n_answers):
            batch.append(
                self.pad_to_output_dict(
                    inputs, ["input_ids", "labels", "attention_mask"], answer_idx
                )
            )

        return batch<|MERGE_RESOLUTION|>--- conflicted
+++ resolved
@@ -3,24 +3,13 @@
 
 import datasets
 import torch
-<<<<<<< HEAD
 from torch.nn.utils.rnn import pad_sequence
-from transformers import AutoTokenizer
+from transformers import PreTrainedTokenizer
 from transformers.data.data_collator import InputDataClass
 
 import arcsf.data
 from arcsf.data.gen_tofu import GenTofuPerturber, load_gen_tofu
 from arcsf.data.tofu import TofuPerturber, load_tofu
-=======
-from numpy.random import default_rng
-from torch.nn.utils.rnn import pad_sequence
-from transformers import PreTrainedTokenizer
-from transformers.data.data_collator import InputDataClass
-
-import arcsf.data
-from arcsf.data.tofu import load_tofu
-from arcsf.utils import hf_progress_bars_disabled
->>>>>>> 413d2092
 
 _dataset_dict = {"tofu": load_tofu, "gen_tofu": load_gen_tofu}
 
@@ -104,19 +93,11 @@
     def __init__(
         self,
         data: datasets.Dataset,
-<<<<<<< HEAD
-        tokenizer: AutoTokenizer,
+        tokenizer: PreTrainedTokenizer,
         qa_formatter: QAFormatter,
         dataset_name: str,
-        device: torch.device = torch.device("cpu"),
-        random_seed: int = 42,
-        **kwargs,
-=======
-        tokenizer: PreTrainedTokenizer,
-        qa_formatter: QAFormatter,
         n_perturbed: int,
         random_seed: int | None = None,
->>>>>>> 413d2092
     ):
         """
         Dataset for evaluation purposes which returns a tokenized version of the input
@@ -128,30 +109,17 @@
             tokenizer : Used to tokenize the input
             qa_formatter : QAFormatter instance used to format input before passing it
                 to the model
-<<<<<<< HEAD
             dataset_name : name of the dataset used, will determine the behaviour of the
                 get item functions.
-            return_perturbed : Flag denoting whether returning perturbed samples for
-                eval effects the format function, adding perturbed samples
-            device : torch.device to pass inputs to
-=======
             n_perturbed : How many perturbed (incorrect) answers to return per sample
->>>>>>> 413d2092
             random_seed: random seed for sampling the retain and idk samples, if used
         """
         super().__init__()
         self.tokenizer = tokenizer
+        self.max_length = tokenizer.model_max_length
         self.qa_formatter = qa_formatter
-<<<<<<< HEAD
-        self.rand_gen = torch.Generator().manual_seed(random_seed)
-        self.random_seed = random_seed
         self.data = data
-        self.device = device
-
-        if "n_perturbed" in kwargs.keys():
-            self.n_perturbed = kwargs["n_perturbed"]
-        else:
-            self.n_perturbed = 2
+        self.n_perturbed = n_perturbed
 
         if dataset_name == "tofu":
             self.answer_key = "answer"
@@ -162,33 +130,12 @@
             self.question_key = "paraphrased_question"
             self.perturber = GenTofuPerturber(data, self.n_perturbed)
 
-        self.answer_sampler = self.get_answer
-        self.max_length = tokenizer.model_max_length
-
-    def get_answer(self, row):
-        """returns answer from a given row"""
-        return self.data[row][self.answer_key]
-
     def model_formatter(
         self,
         qa: tuple[str, str],
     ) -> dict[str : torch.Tensor]:
         """Formats the question-answer pair in appropriate format for batch computation.
 
-=======
-        self.data = data
-        self.n_perturbed = n_perturbed
-        self.rand_gen = default_rng(random_seed)
-
-        self.max_length = tokenizer.model_max_length
-
-    def model_formatter(
-        self,
-        qa: tuple[str, str],
-    ) -> dict[str : torch.Tensor]:
-        """Formats the question-answer pair in appropriate format for batch computation.
-
->>>>>>> 413d2092
         Args:
             qa : Tuple containing a question--answer pair
 
@@ -222,15 +169,9 @@
         labels[0, :num_question_tokens] = -100
 
         return {
-<<<<<<< HEAD
-            "input_ids": encoded["input_ids"][0].to(self.device),
-            "labels": labels[0].to(self.device),
-            "attention_mask": encoded["attention_mask"][0].to(self.device),
-=======
             "input_ids": encoded["input_ids"][0],
             "labels": labels[0],
             "attention_mask": encoded["attention_mask"][0],
->>>>>>> 413d2092
         }
 
     def __len__(self):
@@ -239,7 +180,6 @@
     def __getitem__(self, idx):
         """Returns formatted & tokenized versions of the question answer pair along with
             perturbed, erroneous question-answer pairs. For evaluation purposes.
-<<<<<<< HEAD
 
         Args:
             idx: question row ID
@@ -250,52 +190,19 @@
         """
         # Ground truth question + answer
         inp = self.data[idx][self.question_key]
-        tar = self.answer_sampler(idx)
+        tar = self.data[idx][self.answer_key]
         qa = (inp, tar)
         gt_inputs = self.model_formatter(qa)  # Ground truth inputs
+
+        if self.n_perturbed == 0:
+            return [gt_inputs]
+
         perturbed_options = self.perturber(idx)
 
         perturbed_inputs = [
             self.model_formatter((inp, perturbed)) for perturbed in perturbed_options
         ]
 
-=======
-
-        Args:
-            idx: question row ID
-
-        Returns:
-            list of formatted & tokenized ground truth question + answer, and
-            self.n_perturbed perturbed answers to that question
-        """
-        # Ground truth question + answer
-        inp = self.data[idx]["question"]
-        tar = self.data[idx]["answer"]
-        qa = (inp, tar)
-        gt_inputs = self.model_formatter(qa)  # Ground truth inputs
-        if self.n_perturbed == 0:
-            return [gt_inputs]
-
-        # Perturbed answers: Incorrect answer to this question (here pick random answers
-        # from a different question about the same author)
-        author_n = self.data[idx]["author_index"]
-        question_n = self.data[idx]["question_index"]
-        with hf_progress_bars_disabled():
-            perturbed_options = self.data.filter(
-                lambda sample: sample["author_index"] == author_n
-                and sample["question_index"] != question_n
-            ).shuffle(generator=self.rand_gen)
-        if len(perturbed_options) < self.n_perturbed:
-            raise ValueError(
-                f"{self.n_perturbed=} but only {len(perturbed_options)} possible "
-                "perturbed answers are available."
-            )
-        perturbed_options = perturbed_options[: self.n_perturbed]["answer"]
-        perturbed_inputs = [
-            self.model_formatter((inp, perturbed)) for perturbed in perturbed_options
-        ]
-
->>>>>>> 413d2092
         return [gt_inputs] + perturbed_inputs
 
 
@@ -309,11 +216,7 @@
     def __init__(
         self,
         data: datasets.Dataset,
-<<<<<<< HEAD
-        tokenizer: AutoTokenizer,
-=======
         tokenizer: PreTrainedTokenizer,
->>>>>>> 413d2092
         qa_formatter: QAFormatter,
     ):
         """
@@ -354,11 +257,7 @@
     def __init__(
         self,
         data: tuple[datasets.Dataset, datasets.Dataset],
-<<<<<<< HEAD
-        tokenizer: AutoTokenizer,
-=======
         tokenizer: PreTrainedTokenizer,
->>>>>>> 413d2092
         qa_formatter: QAFormatter,
         loss_type: str,
         random_seed: int = 42,
@@ -470,11 +369,7 @@
     batch.
     """
 
-<<<<<<< HEAD
-    def __init__(self, tokenizer: AutoTokenizer, padding_side="left"):
-=======
     def __init__(self, tokenizer: PreTrainedTokenizer, padding_side="left"):
->>>>>>> 413d2092
         """
         Args:
             tokenizer: Tokenizer being used by the model.
@@ -486,19 +381,11 @@
         """
         if tokenizer.pad_token_id:
             padding_value = tokenizer.pad_token_id
-<<<<<<< HEAD
-
-=======
->>>>>>> 413d2092
         elif tokenizer.eos_token_id and tokenizer.bos_token_id:
             if padding_side == "right":
                 padding_value = tokenizer.eos_token_id
             elif padding_side == "left":
                 padding_value = tokenizer.bos_token_id
-<<<<<<< HEAD
-
-=======
->>>>>>> 413d2092
         else:
             raise ValueError(
                 "Tokenizer should have attributes pad_token_id or"
@@ -566,11 +453,6 @@
                 ],
                 self.pad_value_dict[key],
             )
-<<<<<<< HEAD
-=======
-            output_dict[key] = output_dict[key]
-
->>>>>>> 413d2092
         # position_ids ensures left sided padding produces the same results as right
         # sided padding. To preserve model behaviour should be passed the model, either
         # explicitly or in the unpacked form: `**model_inputs`.

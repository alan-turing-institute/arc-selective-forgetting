import pytest
from torch.utils.data import Dataset

from arcsf.data.data_module import (
    EvalQADataset,
    QAForgetDataset,
    QAFormatter,
    get_data,
    get_idk_responses,
)


@pytest.fixture
def data():
    return get_data(
        "tofu",
        granularity="question",
        stratified=False,
        forget_random=True,
        forgotten_author_fraction=1 / 3,
        forgotten_fact_fraction=1 / 3,
        random_seed=42,
    )[0]


@pytest.fixture
def data_module(data, dummy_tokenizer):
<<<<<<< HEAD
    return EvalQADataset(
        data,
        dummy_tokenizer,
        _identity,
        dataset_name="tofu",
    )
=======
    return EvalQADataset(data, dummy_tokenizer, _identity, n_perturbed=2)
>>>>>>> 413d2092


@pytest.fixture
def frac_q_dropped():
    return 1 / 3


@pytest.fixture
def n_questions():
    return 9


@pytest.fixture
def qa_formatter():
    return QAFormatter("Question: {question}\nAnswer: {answer}{eos_token}")


def _identity(inp, **kw):
    return inp


def test_type(data_module):
    """Tests datamodule type..."""
    assert isinstance(data_module, Dataset)


def test_permutation(qa_formatter, dummy_tokenizer):
    """Checks that retain samples match the order of random permutation."""
    # load data, want both splits in this case, so load new instance
    data = get_data(
        "tofu",
        granularity="question",
        stratified=False,
        forget_random=True,
        forgotten_author_fraction=1 / 3,
        forgotten_fact_fraction=1 / 3,
        random_seed=42,
    )
    # create dataset object
<<<<<<< HEAD
    data_set = QAForgetDataset(data, dummy_tokenizer, qa_formatter, "tofu")
=======
    data_set = QAForgetDataset(
        data, dummy_tokenizer, qa_formatter, loss_type="standard"
    )
>>>>>>> 413d2092
    # dataset creates a random permutation of retain indices
    init_perm = data_set.retain_permutation
    # iterate through dataset
    for idx, (_, retain_sample) in enumerate(data_set):
        dataset_sample = data_set.retain_data[idx]
        reference = qa_formatter(
            dataset_sample["question"],
            dataset_sample["answer"],
            dummy_tokenizer.eos_token,
        )
        # check question indices line up and question--answer pair are the same
        assert init_perm[idx] == data_set.retain_data[idx]["question_index"]
        assert dummy_tokenizer.decode(retain_sample["input_ids"]) == reference
        # in the interest of time...
        if idx >= 10:
            break


def test_size(data_module, n_questions, frac_q_dropped):
    """Checking correct dataset size."""
    assert data_module.__len__() == int(n_questions * frac_q_dropped)


def test_formatter(qa_formatter):
    """Check the basic formatter formats Qs and As correctly."""
    test_q = (
        "What is the Answer to the Ultimate Question of Life, The Universe, and "
        "Everything?"
    )
    test_a = "42"

    test_output = qa_formatter(test_q, test_a, "<EOS>")
    reference_output = (
        "Question: What is the Answer to the Ultimate Question of Life, The Universe, "
        "and Everything?\nAnswer: 42<EOS>"
    )
    assert test_output == reference_output


<<<<<<< HEAD
def test_idk_targets(dummy_tokenizer, qa_formatter):
    """Check that when using an idk loss, that the targets are correct."""
    # load idk type dataset
    data = get_data(
        "tofu",
        granularity="question",
        stratified=False,
        forget_random=True,
        forgotten_author_fraction=1 / 3,
        forgotten_fact_fraction=1 / 3,
        random_seed=42,
=======
def test_idk_targets(data, dummy_tokenizer, qa_formatter):
    """Check that when using an idk loss, that the targets are correct."""
    # load idk type dataset
    idk_set = QAForgetDataset(
        (data, data), dummy_tokenizer, qa_formatter, loss_type="idk", random_seed=42
>>>>>>> 413d2092
    )
    idk_set = QAForgetDataset(data, dummy_tokenizer, qa_formatter, "idk")
    # load possible idk-type responses
    idk_targets = get_idk_responses()

    # for each sample check the ground truth answer is one of the idk responses
    for model_inputs in idk_set:
        gt_str = dummy_tokenizer.decode(model_inputs[0]["input_ids"])
        # remove question/template pieces from gt_str
        gt_answer = gt_str.split("Answer: ")[1].replace(dummy_tokenizer.eos_token, "")
        assert gt_answer in idk_targets<|MERGE_RESOLUTION|>--- conflicted
+++ resolved
@@ -25,16 +25,9 @@
 
 @pytest.fixture
 def data_module(data, dummy_tokenizer):
-<<<<<<< HEAD
     return EvalQADataset(
-        data,
-        dummy_tokenizer,
-        _identity,
-        dataset_name="tofu",
+        data, dummy_tokenizer, _identity, dataset_name="tofu", n_perturbed=2
     )
-=======
-    return EvalQADataset(data, dummy_tokenizer, _identity, n_perturbed=2)
->>>>>>> 413d2092
 
 
 @pytest.fixture
@@ -74,13 +67,9 @@
         random_seed=42,
     )
     # create dataset object
-<<<<<<< HEAD
-    data_set = QAForgetDataset(data, dummy_tokenizer, qa_formatter, "tofu")
-=======
     data_set = QAForgetDataset(
         data, dummy_tokenizer, qa_formatter, loss_type="standard"
     )
->>>>>>> 413d2092
     # dataset creates a random permutation of retain indices
     init_perm = data_set.retain_permutation
     # iterate through dataset
@@ -120,27 +109,12 @@
     assert test_output == reference_output
 
 
-<<<<<<< HEAD
-def test_idk_targets(dummy_tokenizer, qa_formatter):
-    """Check that when using an idk loss, that the targets are correct."""
-    # load idk type dataset
-    data = get_data(
-        "tofu",
-        granularity="question",
-        stratified=False,
-        forget_random=True,
-        forgotten_author_fraction=1 / 3,
-        forgotten_fact_fraction=1 / 3,
-        random_seed=42,
-=======
 def test_idk_targets(data, dummy_tokenizer, qa_formatter):
     """Check that when using an idk loss, that the targets are correct."""
     # load idk type dataset
     idk_set = QAForgetDataset(
         (data, data), dummy_tokenizer, qa_formatter, loss_type="idk", random_seed=42
->>>>>>> 413d2092
     )
-    idk_set = QAForgetDataset(data, dummy_tokenizer, qa_formatter, "idk")
     # load possible idk-type responses
     idk_targets = get_idk_responses()
 
